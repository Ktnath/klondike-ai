--- conflicted
+++ resolved
@@ -13,7 +13,8 @@
 
 
 def compute_reward(state: str, move: str, *, done: bool) -> float:
-    """Compute reward for a transition.
+    """
+    Compute reward for a transition.
 
     Parameters
     ----------
@@ -36,33 +37,13 @@
 
     bonus = 0.0
 
-<<<<<<< HEAD
-    if core_is_won is not None:
+    if done:
         try:
-            if core_is_won(state):
+            if core_is_won is not None and core_is_won(state):
                 bonus += 10.0
+            elif core_is_lost is not None and core_is_lost(state):
+                bonus -= 1.0
         except Exception:  # pragma: no cover
             pass
 
-    if core_is_lost is not None and done and not bonus:
-        try:
-            if core_is_lost(state):
-                bonus -= 1.0
-        except Exception:  # pragma: no cover
-            pass
-=======
-    encoded = n.get("encoded", next_state)
-
-    if done:
-        # victory bonus
-        if core_is_won is not None:
-            try:
-                if core_is_won(encoded):
-                    bonus += 10.0
-                elif legal_moves is not None and len(legal_moves(encoded)) == 0:
-                    bonus -= 1.0
-            except Exception:  # pragma: no cover
-                pass
->>>>>>> fe560e12
-
     return float(base + bonus)